--- conflicted
+++ resolved
@@ -122,21 +122,9 @@
             time.sleep(10)
     p.finish()
 
-<<<<<<< HEAD
     import pprint
     pprint.pprint(datas)
 
-    # TODO: for some reason the monkeypatching above doesn't properly work when
-    # running from Travis. Once this is fixed we'll re-enable this.
-    # for i, (a, b) in enumerate(zip(datas[::2], datas[1::2])):
-    #     # Because the speed is identical initially, the results should be the
-    #     # same for adaptive and regular transfer speed. Only when the speed
-    #     # changes we should start see a lot of differences between the two
-    #     if i < (n / 2 - 1):
-    #         assert a['elapsed'] == b['elapsed']
-    #     else:
-    #         assert a['elapsed'] > b['elapsed']
-=======
     for i, (a, b) in enumerate(zip(datas[::2], datas[1::2])):
         # Because the speed is identical initially, the results should be the
         # same for adaptive and regular transfer speed. Only when the speed
@@ -147,7 +135,6 @@
         # Weird travis issue, somehow the boundaries are different locally
         if i > (n / 2 + 1):
             assert a['elapsed'] > b['elapsed']
->>>>>>> 68ba9576
 
 
 def test_non_changing_eta():
