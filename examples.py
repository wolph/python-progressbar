--- conflicted
+++ resolved
@@ -100,9 +100,9 @@
 @example
 def custom_file_transfer_example():
     class CrazyFileTransferSpeed(progressbar.FileTransferSpeed):
-
-        "It's bigger between 45 and 80 percent"
-
+        '''
+        It's bigger between 45 and 80 percent
+        '''
         def update(self, bar):
             if 45 < bar.percentage() < 80:
                 return 'Bigger Now ' + progressbar.FileTransferSpeed.update(
@@ -465,14 +465,9 @@
     widgets = [
         progressbar.Percentage(),
         progressbar.Bar(),
-<<<<<<< HEAD
         progressbar.Variable('loss'),
+        ', ',
         progressbar.Variable('username', width=12, precision=12),
-=======
-        progressbar.DynamicMessage('loss'),
-        ", ",
-        progressbar.DynamicMessage('username', width=12, precision=12),
->>>>>>> 6b9dd156
     ]
     with progressbar.ProgressBar(max_value=100, widgets=widgets) as bar:
         min_so_far = 1
@@ -487,30 +482,30 @@
 @example
 def user_variables():
     tasks = {
-        "Download": [
-            "SDK",
-            "IDE",
-            "Dependencies",
+        'Download': [
+            'SDK',
+            'IDE',
+            'Dependencies',
         ],
-        "Build": [
-            "Compile",
-            "Link",
+        'Build': [
+            'Compile',
+            'Link',
         ],
-        "Test": [
-            "Unit tests",
-            "Integration tests",
-            "Regression tests",
+        'Test': [
+            'Unit tests',
+            'Integration tests',
+            'Regression tests',
         ],
-        "Deploy": [
-            "Send to server",
-            "Restart server",
+        'Deploy': [
+            'Send to server',
+            'Restart server',
         ],
     }
     num_subtasks = sum(len(x) for x in tasks.values())
 
     with progressbar.ProgressBar(
-            prefix="{variables.task} >> {variables.subtask}",
-            variables={"task": '--', "subtask": '--'},
+            prefix='{variables.task} >> {variables.subtask}',
+            variables={'task': '--', 'subtask': '--'},
             max_value=10*num_subtasks) as bar:
         for tasks_name, subtasks in tasks.items():
             for subtask_name in subtasks:
