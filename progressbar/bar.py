from __future__ import absolute_import
from __future__ import division
from __future__ import unicode_literals
from __future__ import with_statement

import sys
import math
import os
import time
import timeit
import logging
import warnings
from datetime import datetime
try:  # pragma: no cover
    from collections import abc
except ImportError:  # pragma: no cover
    import collections as abc

from python_utils import converters

import six

from . import widgets
from . import widgets as widgets_module  # Avoid name collision
from . import base
from . import utils


logger = logging.getLogger(__name__)


class ProgressBarMixinBase(object):

    def __init__(self, **kwargs):
        self._finished = False

    def start(self, **kwargs):
        pass

    def update(self, value=None):
        pass

    def finish(self):  # pragma: no cover
        self._finished = True

    def __del__(self):
        if not self._finished:  # pragma: no cover
            try:
                self.finish()
            except Exception:
                pass


class ProgressBarBase(abc.Generator, ProgressBarMixinBase):
    pass


class DefaultFdMixin(ProgressBarMixinBase):

    def __init__(self, fd=sys.stderr, is_terminal=None, line_breaks=None,
                 enable_colors=None, **kwargs):
        if fd is sys.stdout:
            fd = utils.streams.original_stdout

        elif fd is sys.stderr:
            fd = utils.streams.original_stderr

        self.fd = fd

        # Check if this is an interactive terminal
        self.is_terminal = is_terminal = utils.is_terminal(fd, is_terminal)

        # Check if it should overwrite the current line (suitable for
        # iteractive terminals) or write line breaks (suitable for log files)
        if line_breaks is None:
            line_breaks = utils.env_flag('PROGRESSBAR_LINE_BREAKS', not
                                         is_terminal)
        self.line_breaks = line_breaks

        # Check if ANSI escape characters are enabled (suitable for iteractive
        # terminals), or should be stripped off (suitable for log files)
        if enable_colors is None:
            enable_colors = utils.env_flag('PROGRESSBAR_ENABLE_COLORS',
                                           is_terminal)
        self.enable_colors = enable_colors

        ProgressBarMixinBase.__init__(self, **kwargs)

    def update(self, *args, **kwargs):
        ProgressBarMixinBase.update(self, *args, **kwargs)

        line = converters.to_unicode(self._format_line())
        if not self.enable_colors:
            line = utils.no_color(line)

        if self.line_breaks:
            line = line.rstrip() + '\n'
        else:
            line = '\r' + line

        self.fd.write(line)

    def finish(self, *args, **kwargs):  # pragma: no cover
        if self._finished:
            return

        end = kwargs.pop('end', '\n')
        ProgressBarMixinBase.finish(self, *args, **kwargs)

        if end and not self.line_breaks:
            self.fd.write(end)

        self.fd.flush()


class ResizableMixin(ProgressBarMixinBase):

    def __init__(self, term_width=None, **kwargs):
        ProgressBarMixinBase.__init__(self, **kwargs)

        self.signal_set = False
        if term_width:
            self.term_width = term_width
        else:  # pragma: no cover
            try:
                self._handle_resize()
                import signal
                self._prev_handle = signal.getsignal(signal.SIGWINCH)
                signal.signal(signal.SIGWINCH, self._handle_resize)
                self.signal_set = True
            except Exception:
                pass

    def _handle_resize(self, signum=None, frame=None):
        'Tries to catch resize signals sent from the terminal.'

        w, h = utils.get_terminal_size()
        self.term_width = w

    def finish(self):  # pragma: no cover
        ProgressBarMixinBase.finish(self)
        if self.signal_set:
            try:
                import signal
                signal.signal(signal.SIGWINCH, self._prev_handle)
            except Exception:  # pragma no cover
                pass


class StdRedirectMixin(DefaultFdMixin):

    def __init__(self, redirect_stderr=False, redirect_stdout=False, **kwargs):
        DefaultFdMixin.__init__(self, **kwargs)
        self.redirect_stderr = redirect_stderr
        self.redirect_stdout = redirect_stdout
        self._stdout = self.stdout = sys.stdout
        self._stderr = self.stderr = sys.stderr

    def start(self, *args, **kwargs):
        if self.redirect_stdout:
            utils.streams.wrap_stdout()

        if self.redirect_stderr:
            utils.streams.wrap_stderr()

        self._stdout = utils.streams.original_stdout
        self._stderr = utils.streams.original_stderr

        self.stdout = utils.streams.stdout
        self.stderr = utils.streams.stderr

        utils.streams.start_capturing(self)
        DefaultFdMixin.start(self, *args, **kwargs)

    def update(self, value=None):
        if not self.line_breaks and utils.streams.needs_clear():
            self.fd.write('\r' + ' ' * self.term_width + '\r')

        utils.streams.flush()
        DefaultFdMixin.update(self, value=value)

    def finish(self, end='\n'):
        DefaultFdMixin.finish(self, end=end)
        utils.streams.stop_capturing(self)
        if self.redirect_stdout:
            utils.streams.unwrap_stdout()

        if self.redirect_stderr:
            utils.streams.unwrap_stderr()


class ProgressBar(StdRedirectMixin, ResizableMixin, ProgressBarBase):

    '''The ProgressBar class which updates and prints the bar.

    Args:
        min_value (int): The minimum/start value for the progress bar
        max_value (int): The maximum/end value for the progress bar.
                            Defaults to `_DEFAULT_MAXVAL`
        widgets (list): The widgets to render, defaults to the result of
                        `default_widget()`
        left_justify (bool): Justify to the left if `True` or the right if
                                `False`
        initial_value (int): The value to start with
        poll_interval (float): The update interval in seconds.
            Note that if your widgets include timers or animations, the actual
            interval may be smaller (faster updates).  Also note that updates
            never happens faster than `min_poll_interval` which can be used for
            reduced output in logs
        min_poll_interval (float): The minimum update interval in seconds.
            The bar will _not_ be updated faster than this, despite changes in
            the progress, unless `force=True`.  This is limited to be at least
            `_MINIMUM_UPDATE_INTERVAL`.  If available, it is also bound by the
            environment variable PROGRESSBAR_MINIMUM_UPDATE_INTERVAL
        widget_kwargs (dict): The default keyword arguments for widgets
        custom_len (function): Method to override how the line width is
            calculated. When using non-latin characters the width
            calculation might be off by default
        max_error (bool): When True the progressbar will raise an error if it
            goes beyond it's set max_value. Otherwise the max_value is simply
            raised when needed
            prefix (str): Prefix the progressbar with the given string
            suffix (str): Prefix the progressbar with the given string
        variables (dict): User-defined variables variables that can be used
            from a label using `format='{variables.my_var}'`.  These values can
            be updated using `bar.update(my_var='newValue')` This can also be
            used to set initial values for variables' widgets

    A common way of using it is like:

    >>> progress = ProgressBar().start()
    >>> for i in range(100):
    ...     progress.update(i + 1)
    ...     # do something
    ...
    >>> progress.finish()

    You can also use a ProgressBar as an iterator:

    >>> progress = ProgressBar()
    >>> some_iterable = range(100)
    >>> for i in progress(some_iterable):
    ...     # do something
    ...     pass
    ...

    Since the progress bar is incredibly customizable you can specify
    different widgets of any type in any order. You can even write your own
    widgets! However, since there are already a good number of widgets you
    should probably play around with them before moving on to create your own
    widgets.

    The term_width parameter represents the current terminal width. If the
    parameter is set to an integer then the progress bar will use that,
    otherwise it will attempt to determine the terminal width falling back to
    80 columns if the width cannot be determined.

    When implementing a widget's update method you are passed a reference to
    the current progress bar. As a result, you have access to the
    ProgressBar's methods and attributes. Although there is nothing preventing
    you from changing the ProgressBar you should treat it as read only.

    Useful methods and attributes include (Public API):
     - value: current progress (min_value <= value <= max_value)
     - max_value: maximum (and final) value
     - end_time: not None if the bar has finished (reached 100%)
     - start_time: the time when start() method of ProgressBar was called
     - seconds_elapsed: seconds elapsed since start_time and last call to
                        update
    '''

    _DEFAULT_MAXVAL = base.UnknownLength
    # update every 50 milliseconds (up to a 20 times per second)
    _MINIMUM_UPDATE_INTERVAL = 0.050

    def __init__(self, min_value=0, max_value=None, widgets=None,
                 left_justify=True, initial_value=0, poll_interval=None,
                 widget_kwargs=None, custom_len=utils.len_color,
                 max_error=True, prefix=None, suffix=None, variables=None,
                 min_poll_interval=None, **kwargs):
        '''
        Initializes a progress bar with sane defaults
        '''
        StdRedirectMixin.__init__(self, **kwargs)
        ResizableMixin.__init__(self, **kwargs)
        ProgressBarBase.__init__(self, **kwargs)
        if not max_value and kwargs.get('maxval') is not None:
            warnings.warn('The usage of `maxval` is deprecated, please use '
                          '`max_value` instead', DeprecationWarning)
            max_value = kwargs.get('maxval')

        if not poll_interval and kwargs.get('poll'):
            warnings.warn('The usage of `poll` is deprecated, please use '
                          '`poll_interval` instead', DeprecationWarning)
            poll_interval = kwargs.get('poll')

        if max_value:
            if min_value > max_value:
                raise ValueError('Max value needs to be bigger than the min '
                                 'value')
        self.min_value = min_value
        self.max_value = max_value
        self.max_error = max_error
        self.widgets = widgets
        self.prefix = prefix
        self.suffix = suffix
        self.widget_kwargs = widget_kwargs or {}
        self.left_justify = left_justify
        self.value = initial_value
        self._iterator = None
        self.custom_len = custom_len
        self.init()

        # Convert a given timedelta to a floating point number as internal
        # interval. We're not using timedelta's internally for two reasons:
        # 1. Backwards compatibility (most important one)
        # 2. Performance. Even though the amount of time it takes to compare a
        # timedelta with a float versus a float directly is negligible, this
        # comparison is run for _every_ update. With billions of updates
        # (downloading a 1GiB file for example) this adds up.
        poll_interval = utils.deltas_to_seconds(poll_interval, default=None)
        min_poll_interval = utils.deltas_to_seconds(min_poll_interval,
                                                    default=None)
        self._MINIMUM_UPDATE_INTERVAL = utils.deltas_to_seconds(
            self._MINIMUM_UPDATE_INTERVAL)

        # Note that the _MINIMUM_UPDATE_INTERVAL sets the minimum in case of
        # low values.
        self.poll_interval = poll_interval
        self.min_poll_interval = max(
            min_poll_interval or self._MINIMUM_UPDATE_INTERVAL,
            self._MINIMUM_UPDATE_INTERVAL,
            float(os.environ.get('PROGRESSBAR_MINIMUM_UPDATE_INTERVAL', 0)),
        )

        # A dictionary of names that can be used by Variable and FormatWidget
        self.variables = utils.AttributeDict(variables or {})
        for widget in (self.widgets or []):
            if isinstance(widget, widgets_module.VariableMixin):
                if widget.name not in self.variables:
                    self.variables[widget.name] = None

    @property
    def dynamic_messages(self):  # pragma: no cover
        return self.variables

    @dynamic_messages.setter
    def dynamic_messages(self, value):  # pragma: no cover
        self.variables = value

    def init(self):
        '''
        (re)initialize values to original state so the progressbar can be
        used (again)
        '''
        self.previous_value = None
        self.last_update_time = None
        self.start_time = None
        self.updates = 0
        self.end_time = None
        self.extra = dict()
        self._last_update_timer = timeit.default_timer()

    @property
    def percentage(self):
        '''Return current percentage, returns None if no max_value is given

        >>> progress = ProgressBar()
        >>> progress.max_value = 10
        >>> progress.min_value = 0
        >>> progress.value = 0
        >>> progress.percentage
        0.0
        >>>
        >>> progress.value = 1
        >>> progress.percentage
        10.0
        >>> progress.value = 10
        >>> progress.percentage
        100.0
        >>> progress.min_value = -10
        >>> progress.percentage
        100.0
        >>> progress.value = 0
        >>> progress.percentage
        50.0
        >>> progress.value = 5
        >>> progress.percentage
        75.0
        >>> progress.value = -5
        >>> progress.percentage
        25.0
        >>> progress.max_value = None
        >>> progress.percentage
        '''
        if self.max_value is None or self.max_value is base.UnknownLength:
            return None
        elif self.max_value:
            todo = self.value - self.min_value
            total = self.max_value - self.min_value
            percentage = todo / total
        else:
            percentage = 1

        return percentage * 100

    def get_last_update_time(self):
        if self._last_update_time:
            return datetime.fromtimestamp(self._last_update_time)

    def set_last_update_time(self, value):
        if value:
            self._last_update_time = time.mktime(value.timetuple())
        else:
            self._last_update_time = None

    last_update_time = property(get_last_update_time, set_last_update_time)

    def data(self):
        '''

        Returns:
            dict:
                - `max_value`: The maximum value (can be None with
                  iterators)
                - `start_time`: Start time of the widget
                - `last_update_time`: Last update time of the widget
                - `end_time`: End time of the widget
                - `value`: The current value
                - `previous_value`: The previous value
                - `updates`: The total update count
                - `total_seconds_elapsed`: The seconds since the bar started
                - `seconds_elapsed`: The seconds since the bar started modulo
                  60
                - `minutes_elapsed`: The minutes since the bar started modulo
                  60
                - `hours_elapsed`: The hours since the bar started modulo 24
                - `days_elapsed`: The hours since the bar started
                - `time_elapsed`: The raw elapsed `datetime.timedelta` object
                - `percentage`: Percentage as a float or `None` if no max_value
                  is available
                - `dynamic_messages`: Deprecated, use `variables` instead.
                - `variables`: Dictionary of user-defined variables for the
                  :py:class:`~progressbar.widgets.Variable`'s

        '''
        self._last_update_time = time.time()
        self._last_update_timer = timeit.default_timer()
        elapsed = self.last_update_time - self.start_time
        # For Python 2.7 and higher we have _`timedelta.total_seconds`, but we
        # want to support older versions as well
        total_seconds_elapsed = utils.deltas_to_seconds(elapsed)
        return dict(
            # The maximum value (can be None with iterators)
            max_value=self.max_value,
            # Start time of the widget
            start_time=self.start_time,
            # Last update time of the widget
            last_update_time=self.last_update_time,
            # End time of the widget
            end_time=self.end_time,
            # The current value
            value=self.value,
            # The previous value
            previous_value=self.previous_value,
            # The total update count
            updates=self.updates,
            # The seconds since the bar started
            total_seconds_elapsed=total_seconds_elapsed,
            # The seconds since the bar started modulo 60
            seconds_elapsed=(elapsed.seconds % 60) +
            (elapsed.microseconds / 1000000.),
            # The minutes since the bar started modulo 60
            minutes_elapsed=(elapsed.seconds / 60) % 60,
            # The hours since the bar started modulo 24
            hours_elapsed=(elapsed.seconds / (60 * 60)) % 24,
            # The hours since the bar started
            days_elapsed=(elapsed.seconds / (60 * 60 * 24)),
            # The raw elapsed `datetime.timedelta` object
            time_elapsed=elapsed,
            # Percentage as a float or `None` if no max_value is available
            percentage=self.percentage,
            # Dictionary of user-defined
            # :py:class:`progressbar.widgets.Variable`'s
            variables=self.variables,
            # Deprecated alias for `variables`
            dynamic_messages=self.variables,
        )

    def default_widgets(self):
        if self.max_value:
            return [
                widgets.Percentage(**self.widget_kwargs),
                ' ', widgets.SimpleProgress(
                    format='(%s)' % widgets.SimpleProgress.DEFAULT_FORMAT,
                    **self.widget_kwargs),
                ' ', widgets.Bar(**self.widget_kwargs),
                ' ', widgets.Timer(**self.widget_kwargs),
                ' ', widgets.AdaptiveETA(**self.widget_kwargs),
            ]
        else:
            return [
                widgets.AnimatedMarker(**self.widget_kwargs),
                ' ', widgets.BouncingBar(**self.widget_kwargs),
                ' ', widgets.Counter(**self.widget_kwargs),
                ' ', widgets.Timer(**self.widget_kwargs),
            ]

    def __call__(self, iterable, max_value=None):
        'Use a ProgressBar to iterate through an iterable'
        if max_value is not None:
            self.max_value = max_value
        elif self.max_value is None:
            try:
                self.max_value = len(iterable)
            except TypeError:  # pragma: no cover
                self.max_value = base.UnknownLength

        self._iterator = iter(iterable)
        return self

    def __iter__(self):
        if self._iterator is None:
            raise ValueError("ProgressBar can't be iterated over "
                             "without a provided iterable. "
                             "Try ProgressBar()(iterable)")
        return self

    # GENERATOR METHODS
    def send(self, _):
        try:
            value = next(self._iterator)
            if self.start_time is None:
                self.start()
            else:
                self.update(self.value + 1)
            return value
        except StopIteration:
            self.finish()
            raise
<<<<<<< HEAD
=======
        except GeneratorExit:  # pragma: no cover
            self.finish(dirty=True)
            raise
>>>>>>> ae5d701c

    def throw(self, typ, val=None, tb=None):
        self.finish(dirty=True)
        if isinstance(self._iterator, abc.Generator):
            self._iterator.throw(typ, val, tb)
        else:
            raise StopIteration

    def __del__(self):
        self.close()

    # CONTEXT MANAGER METHODS
    def __exit__(self, exc_type, exc_value, traceback):
        self.finish(dirty=bool(exc_type))

    def __enter__(self):
        return self

    # Create an alias so that Python 2.x won't complain about not being
    # an iterator.
    next = abc.Generator.__next__

    def __iadd__(self, value):
        'Updates the ProgressBar by adding a new value.'
        self.update(self.value + value)
        return self

    def _format_widgets(self):
        result = []
        expanding = []
        width = self.term_width
        data = self.data()

        for index, widget in enumerate(self.widgets):
            if isinstance(widget, widgets.WidgetBase) \
                    and not widget.check_size(self):
                continue
            elif isinstance(widget, widgets.AutoWidthWidgetBase):
                result.append(widget)
                expanding.insert(0, index)
            elif isinstance(widget, six.string_types):
                result.append(widget)
                width -= self.custom_len(widget)
            else:
                widget_output = converters.to_unicode(widget(self, data))
                result.append(widget_output)
                width -= self.custom_len(widget_output)

        count = len(expanding)
        while expanding:
            portion = max(int(math.ceil(width * 1. / count)), 0)
            index = expanding.pop()
            widget = result[index]
            count -= 1

            widget_output = widget(self, data, portion)
            width -= self.custom_len(widget_output)
            result[index] = widget_output

        return result

    @classmethod
    def _to_unicode(cls, args):
        for arg in args:
            yield converters.to_unicode(arg)

    def _format_line(self):
        'Joins the widgets and justifies the line'

        widgets = ''.join(self._to_unicode(self._format_widgets()))

        if self.left_justify:
            return widgets.ljust(self.term_width)
        else:
            return widgets.rjust(self.term_width)

    def _needs_update(self):
        'Returns whether the ProgressBar should redraw the line.'
        delta = timeit.default_timer() - self._last_update_timer
        if delta < self.min_poll_interval:
            # Prevent updating too often
            return False
        elif self.poll_interval and delta > self.poll_interval:
            # Needs to redraw timers and animations
            return True

        # Update if value increment is not large enough to
        # add more bars to progressbar (according to current
        # terminal width)
        try:
            divisor = self.max_value / self.term_width  # float division
            if self.value // divisor != self.previous_value // divisor:
                return True
        except Exception:
            # ignore any division errors
            pass

        # No need to redraw yet
        return False

    def update(self, value=None, force=False, **kwargs):
        'Updates the ProgressBar to a new value.'
        if self.start_time is None:
            self.start()
            return self.update(value, force=force, **kwargs)

        if value is not None and value is not base.UnknownLength:
            if self.max_value is base.UnknownLength:
                # Can't compare against unknown lengths so just update
                pass
            elif self.min_value <= value <= self.max_value:  # pragma: no cover
                # Correct value, let's accept
                pass
            elif self.max_error:
                raise ValueError(
                    'Value %s is out of range, should be between %s and %s'
                    % (value, self.min_value, self.max_value))
            else:
                self.max_value = value

            self.previous_value = self.value
            self.value = value

        # Save the updated values for dynamic messages
        variables_changed = False
        for key in kwargs:
            if key not in self.variables:
                raise TypeError(
                    'update() got an unexpected keyword ' +
                    'argument {0!r}'.format(key))
            elif self.variables[key] != kwargs[key]:
                self.variables[key] = kwargs[key]
                variables_changed = True

        if self._needs_update() or variables_changed or force:
            self.updates += 1
            ResizableMixin.update(self, value=value)
            ProgressBarBase.update(self, value=value)
            StdRedirectMixin.update(self, value=value)

            # Only flush if something was actually written
            self.fd.flush()

    def start(self, max_value=None, init=True):
        '''Starts measuring time, and prints the bar at 0%.

        It returns self so you can use it like this:

        Args:
            max_value (int): The maximum value of the progressbar
            init (bool): Initialize the progressbar, this is useful if you
                wish to reuse the same progressbar but can be disabled if
                data needs to be passed along to the next run

        >>> pbar = ProgressBar().start()
        >>> for i in range(100):
        ...    # do something
        ...    pbar.update(i+1)
        ...
        >>> pbar.finish()
        '''
        if init:
            self.init()

        # Prevent multiple starts
        if self.start_time is not None:  # pragma: no cover
            return self

        if max_value is not None:
            self.max_value = max_value

        if self.max_value is None:
            self.max_value = self._DEFAULT_MAXVAL

        StdRedirectMixin.start(self, max_value=max_value)
        ResizableMixin.start(self, max_value=max_value)
        ProgressBarBase.start(self, max_value=max_value)

        # Constructing the default widgets is only done when we know max_value
        if self.widgets is None:
            self.widgets = self.default_widgets()

        if self.prefix:
            self.widgets.insert(0, widgets.FormatLabel(
                self.prefix, new_style=True))

        if self.suffix:
            self.widgets.append(widgets.FormatLabel(
                self.suffix, new_style=True))

        for widget in self.widgets:
            interval = getattr(widget, 'INTERVAL', None)
            if interval is not None:
                interval = utils.deltas_to_seconds(interval)

                self.poll_interval = min(
                    self.poll_interval or interval,
                    interval,
                )

        self.num_intervals = max(100, self.term_width)
        # The `next_update` is kept for compatibility with external libs:
        # https://github.com/WoLpH/python-progressbar/issues/207
        self.next_update = 0

        if self.max_value is not base.UnknownLength and self.max_value < 0:
            raise ValueError('max_value out of range, got %r' % self.max_value)

        self.start_time = self.last_update_time = datetime.now()
        self._last_update_timer = timeit.default_timer()
        self.update(self.min_value, force=True)

        return self

    def finish(self, end='\n', dirty=False):
        '''
        Puts the ProgressBar bar in the finished state.

        Also flushes and disables output buffering if this was the last
        progressbar running.

        Args:
            end (str): The string to end the progressbar with, defaults to a
                newline
            dirty (bool): When True the progressbar kept the current state and
                won't be set to 100 percent
        '''

        if not dirty:
            self.end_time = datetime.now()
            self.update(self.max_value, force=True)

        StdRedirectMixin.finish(self, end=end)
        ResizableMixin.finish(self)
        ProgressBarBase.finish(self)


class DataTransferBar(ProgressBar):
    '''A progress bar with sensible defaults for downloads etc.

    This assumes that the values its given are numbers of bytes.
    '''
    def default_widgets(self):
        if self.max_value:
            return [
                widgets.Percentage(),
                ' of ', widgets.DataSize('max_value'),
                ' ', widgets.Bar(),
                ' ', widgets.Timer(),
                ' ', widgets.AdaptiveETA(),
            ]
        else:
            return [
                widgets.AnimatedMarker(),
                ' ', widgets.DataSize(),
                ' ', widgets.Timer(),
            ]


class NullBar(ProgressBar):

    '''
    Progress bar that does absolutely nothing. Useful for single verbosity
    flags
    '''

    def start(self, *args, **kwargs):
        return self

    def update(self, *args, **kwargs):
        return self

    def finish(self, *args, **kwargs):
        return self<|MERGE_RESOLUTION|>--- conflicted
+++ resolved
@@ -538,12 +538,9 @@
         except StopIteration:
             self.finish()
             raise
-<<<<<<< HEAD
-=======
         except GeneratorExit:  # pragma: no cover
             self.finish(dirty=True)
             raise
->>>>>>> ae5d701c
 
     def throw(self, typ, val=None, tb=None):
         self.finish(dirty=True)
