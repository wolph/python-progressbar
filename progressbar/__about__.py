'''Text progress bar library for Python.

A text progress bar is typically used to display the progress of a long
running operation, providing a visual cue that processing is underway.

The ProgressBar class manages the current progress, and the format of the line
is given by a number of widgets. A widget is an object that may display
differently depending on the state of the progress bar.

The progressbar module is very easy to use, yet very powerful. It will also
automatically enable features like auto-resizing when the system supports it.
'''

__title__ = 'Python Progressbar'
__package_name__ = 'progressbar2'
__author__ = 'Rick van Hattem (Wolph)'
__description__ = ' '.join('''
A Python Progressbar library to provide visual (yet text based) progress to
long running operations.
'''.strip().split())
__email__ = 'wolph@wol.ph'
<<<<<<< HEAD
__version__ = '3.16.0'
=======
__version__ = '3.17.0'
>>>>>>> b2556609
__license__ = 'BSD'
__copyright__ = 'Copyright 2015 Rick van Hattem (Wolph)'
__url__ = 'https://github.com/WoLpH/python-progressbar'<|MERGE_RESOLUTION|>--- conflicted
+++ resolved
@@ -19,11 +19,7 @@
 long running operations.
 '''.strip().split())
 __email__ = 'wolph@wol.ph'
-<<<<<<< HEAD
-__version__ = '3.16.0'
-=======
 __version__ = '3.17.0'
->>>>>>> b2556609
 __license__ = 'BSD'
 __copyright__ = 'Copyright 2015 Rick van Hattem (Wolph)'
 __url__ = 'https://github.com/WoLpH/python-progressbar'