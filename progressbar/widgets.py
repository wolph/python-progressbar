from __future__ import division, absolute_import, with_statement
from __future__ import print_function

import datetime
import abc
import sys
import pprint
from python_utils import converters

from . import utils
from . import six
from . import base


class FormatWidgetMixin(object):
    '''Mixin to format widgets using a formatstring

    Variables available:
     - max_value: The maximum value (can be None with iterators)
     - value: The current value
     - total_seconds_elapsed: The seconds since the bar started
     - seconds_elapsed: The seconds since the bar started modulo 60
     - minutes_elapsed: The minutes since the bar started modulo 60
     - hours_elapsed: The hours since the bar started modulo 24
     - days_elapsed: The hours since the bar started
     - time_elapsed: Shortcut for HH:MM:SS time since the bar started including
       days
     - percentage: Percentage as a float
    '''
    required_values = []

    def __init__(self, format, **kwargs):
        self.format = format

    def __call__(self, progress, data, format=None):
        '''Formats the widget into a string'''
        try:
            return (format or self.format) % data
        except (TypeError, KeyError):
            print('Error while formatting %r' % self.format, file=sys.stderr)
            pprint.pprint(data, stream=sys.stderr)
            raise


class WidthWidgetMixin(object):
    '''Mixing to make sure widgets are only visible if the screen is within a
    specified size range so the progressbar fits on both large and small
    screens..
    '''
    def __init__(self, min_width=None, max_width=None, **kwargs):
        self.min_width = min_width
        self.max_width = max_width

    def check_size(self, progress):
        if self.min_width and self.min_width > progress.term_width:
            return False
        elif self.max_width and self.max_width < progress.term_width:
            return False
        else:
            return True


class WidgetBase(object):
    __metaclass__ = abc.ABCMeta
    '''The base class for all widgets

    The ProgressBar will call the widget's update value when the widget should
    be updated. The widget's size may change between calls, but the widget may
    display incorrectly if the size changes drastically and repeatedly.

    The boolean TIME_SENSITIVE informs the ProgressBar that it should be
    updated more often because it is time sensitive.

    WARNING: Widgets can be shared between multiple progressbars so any state
    information specific to a progressbar should be stored within the
    progressbar instead of the widget.
    '''
    INTERVAL = None

    def __init__(self, **kwargs):
        pass

    @abc.abstractmethod
    def __call__(self, progress, data):
        '''Updates the widget.

        progress - a reference to the calling ProgressBar
        '''


class AutoWidthWidgetBase(WidgetBase):
    '''The base class for all variable width widgets.

    This widget is much like the \\hfill command in TeX, it will expand to
    fill the line. You can use more than one in the same line, and they will
    all have the same width, and together will fill the line.
    '''

    @abc.abstractmethod
    def __call__(self, progress, data, width):
        '''Updates the widget providing the total width the widget must fill.

        progress - a reference to the calling ProgressBar
        width - The total width the widget must fill
        '''


class TimeSensitiveWidgetBase(WidgetBase):
    '''The base class for all time sensitive widgets.

    Some widgets like timers would become out of date unless updated at least
    every `INTERVAL`
    '''
    INTERVAL = datetime.timedelta(seconds=1)


def _format_time(seconds):
    '''Formats time as the string "HH:MM:SS".'''
    return str(datetime.timedelta(seconds=int(seconds)))


class FormatLabel(FormatWidgetMixin, WidthWidgetMixin):
    '''Displays a formatted label

    >>> label = FormatLabel('%(value)s', min_width=5, max_width=10)
    >>> class Progress(object):
    ...     pass

    >>> Progress.term_width = 0
    >>> label(Progress, dict(value='test'))
    ''

    >>> Progress.term_width = 5
    >>> label(Progress, dict(value='test'))
    'test'

    >>> Progress.term_width = 10
    >>> label(Progress, dict(value='test'))
    'test'

    >>> Progress.term_width = 11
    >>> label(Progress, dict(value='test'))
    ''
    '''

    mapping = {
        'finished': ('end_time', None),
        'last_update': ('last_update_time', None),
        'max': ('max_value', None),
        'seconds': ('seconds_elapsed', None),
        'start': ('start_time', None),
        'elapsed': ('total_seconds_elapsed', _format_time),
        'value': ('value', None),
    }

    def __init__(self, format, **kwargs):
        FormatWidgetMixin.__init__(self, format=format, **kwargs)
        WidthWidgetMixin.__init__(self, **kwargs)

    def __call__(self, progress, data):
        if not self.check_size(progress):
            return ''

        for name, (key, transform) in self.mapping.items():
            try:
                if transform is None:
                    data[name] = data[key]
                else:
                    data[name] = transform(data[key])
            except:  # pragma: no cover
                pass

        return FormatWidgetMixin.__call__(self, progress, data)


class Timer(FormatLabel, TimeSensitiveWidgetBase):
    '''WidgetBase which displays the elapsed seconds.'''

    def __init__(self, format='Elapsed Time: %(elapsed)s', **kwargs):
        FormatLabel.__init__(self, format=format, **kwargs)
        TimeSensitiveWidgetBase.__init__(self, **kwargs)

    # This is exposed as a static method for backwards compatibility
    format_time = staticmethod(_format_time)


class SamplesMixin(object):
    def __init__(self, samples=10, key_prefix=None, **kwargs):
        self.samples = samples
        self.key_prefix = (self.__class__.__name__ or key_prefix) + '_'

    def get_sample_times(self, progress, data):
        return progress.extra.setdefault(self.key_prefix + 'sample_times', [])

    def get_sample_values(self, progress, data):
        return progress.extra.setdefault(self.key_prefix + 'sample_values', [])

    def __call__(self, progress, data):
        sample_times = self.get_sample_times(progress, data)
        sample_values = self.get_sample_values(progress, data)

        if progress.value != progress.previous_value:
            # Add a sample but limit the size to `num_samples`
            sample_times.append(progress.last_update_time)
            sample_values.append(progress.value)

            if len(sample_times) > self.samples:
                sample_times.pop(0)
                sample_values.pop(0)

        return sample_times, sample_values


class ETA(Timer):
    '''WidgetBase which attempts to estimate the time of arrival.'''

    def _eta(self, progress, data, value, elapsed):
        if value == progress.min_value:
            return 'ETA:  --:--:--'
        elif progress.end_time:
            return 'Time: %s' % self.format_time(
                data['total_seconds_elapsed'])
        else:
            eta = elapsed * progress.max_value / value \
                - data['total_seconds_elapsed']
            if eta > 0:
                return 'ETA:  %s' % self.format_time(eta)
            else:
                return 'ETA:  0:00:00'

    def __call__(self, progress, data):
        '''Updates the widget to show the ETA or total time when finished.'''
        return self._eta(progress, data, data['value'],
                         data['total_seconds_elapsed'])


class AbsoluteETA(Timer):
    '''Widget which attempts to estimate the absolute time of arrival.'''

    def _eta(self, progress, data, value, elapsed):
        """Update the widget to show the ETA or total time when finished."""
        if value == progress.min_value:  # pragma: no cover
            return 'Estimated finish time: ----/--/-- --:--:--'
        elif progress.end_time:
            return 'Finished at: %s' % self._format(progress.end_time)
        else:
            eta = elapsed * progress.max_value / value - elapsed
            now = datetime.datetime.now()
            eta_abs = now + datetime.timedelta(seconds=eta)
            return 'Estimated finish time: %s' % self._format(eta_abs)

    def _format(self, t):
        return t.strftime("%Y/%m/%d %H:%M:%S")

    def __call__(self, progress, data):
        '''Updates the widget to show the ETA or total time when finished.'''
        return self._eta(progress, data, data['value'],
                         data['total_seconds_elapsed'])


class AdaptiveETA(ETA, SamplesMixin):
    '''WidgetBase which attempts to estimate the time of arrival.

    Uses a sampled average of the speed based on the 10 last updates.
    Very convenient for resuming the progress halfway.
    '''

    def __init__(self, **kwargs):
        ETA.__init__(self, **kwargs)
        SamplesMixin.__init__(self, **kwargs)

    def __call__(self, progress, data):
        times, values = SamplesMixin.__call__(self, progress, data)

        if len(times) <= 1:
            # No samples so just return the normal ETA calculation
            return ETA.__call__(self, progress, data)
        else:
            return self._eta(progress, data, values[-1] - values[0],
                             utils.timedelta_to_seconds(times[-1] - times[0]))


class DataSize(FormatWidgetMixin):
    '''
    Widget for showing an amount of data transferred/processed.

    Automatically formats the value (assumed to be a count of bytes) with an
    appropriate sized unit, based on the IEC binary prefixes (powers of 1024).
    '''
    def __init__(
            self, variable='value',
            format='%(scaled)5.1f %(prefix)s%(unit)s', unit='B',
            prefixes=('', 'Ki', 'Mi', 'Gi', 'Ti', 'Pi', 'Ei', 'Zi', 'Yi'),
            **kwargs):
        self.variable = variable
        self.unit = unit
        self.prefixes = prefixes
        FormatWidgetMixin.__init__(self, format=format, **kwargs)

    def __call__(self, progress, data):
        value = data[self.variable]
        if value is not None:
            scaled, power = utils.scale_1024(value, len(self.prefixes))
        else:
            scaled = power = 0

        data['scaled'] = scaled
        data['prefix'] = self.prefixes[power]
        data['unit'] = self.unit

        return FormatWidgetMixin.__call__(self, progress, data)


class FileTransferSpeed(FormatWidgetMixin, TimeSensitiveWidgetBase):
    '''
    WidgetBase for showing the transfer speed (useful for file transfers).
    '''

    def __init__(
            self, format='%(scaled)5.1f %(prefix)s%(unit)-s/s',
            inverse_format='%(scaled)5.1f s/%(prefix)s%(unit)-s', unit='B',
            prefixes=('', 'Ki', 'Mi', 'Gi', 'Ti', 'Pi', 'Ei', 'Zi', 'Yi'),
            **kwargs):
        self.unit = unit
        self.prefixes = prefixes
        self.inverse_format = inverse_format
        FormatWidgetMixin.__init__(self, format=format, **kwargs)
        TimeSensitiveWidgetBase.__init__(self, **kwargs)

    def _speed(self, value, elapsed):
        speed = float(value) / elapsed
        return utils.scale_1024(speed, len(self.prefixes))

    def __call__(self, progress, data, value=None, total_seconds_elapsed=None):
        '''Updates the widget with the current SI prefixed speed.'''
        value = data['value'] or value
        elapsed = data['total_seconds_elapsed'] or total_seconds_elapsed

        if value is not None and elapsed is not None \
                and elapsed > 2e-6 and value > 2e-6:  # =~ 0
            scaled, power = self._speed(value, elapsed)
        else:
            scaled = power = 0

        data['unit'] = self.unit
        if power == 0 and scaled < 0.1:
            if scaled > 0:
                scaled = 1 / scaled
            data['scaled'] = scaled
            data['prefix'] = self.prefixes[0]
            return FormatWidgetMixin.__call__(self, progress, data,
                                              self.inverse_format)
        else:
            data['scaled'] = scaled
            data['prefix'] = self.prefixes[power]
            return FormatWidgetMixin.__call__(self, progress, data)


class AdaptiveTransferSpeed(FileTransferSpeed, SamplesMixin):
    '''WidgetBase for showing the transfer speed, based on the last X samples
    '''

    def __init__(self, **kwargs):
        FileTransferSpeed.__init__(self, **kwargs)
        SamplesMixin.__init__(self, **kwargs)

    def __call__(self, progress, data):
        times, values = SamplesMixin.__call__(self, progress, data)
        if len(times) <= 1:
            # No samples so just return the normal transfer speed calculation
            value = None
            elapsed = None
        else:
            value = values[-1] - values[0]
            elapsed = utils.timedelta_to_seconds(times[-1] - times[0])

        return FileTransferSpeed.__call__(self, progress, data, value, elapsed)


class AnimatedMarker(WidgetBase):
    '''An animated marker for the progress bar which defaults to appear as if
    it were rotating.
    '''

    def __init__(self, markers='|/-\\', default=None, **kwargs):
        self.markers = markers
        self.default = default or markers[0]
        WidgetBase.__init__(self, **kwargs)

    def __call__(self, progress, data, width=None):
        '''Updates the widget to show the next marker or the first marker when
        finished'''

        if progress.end_time:
            return self.default

        return self.markers[data['updates'] % len(self.markers)]

# Alias for backwards compatibility
RotatingMarker = AnimatedMarker


class Counter(FormatWidgetMixin, WidgetBase):
    '''Displays the current count'''

    def __init__(self, format='%(value)d', **kwargs):
        FormatWidgetMixin.__init__(self, format=format, **kwargs)
        WidgetBase.__init__(self, format=format, **kwargs)


class Percentage(FormatWidgetMixin, WidgetBase):
    '''Displays the current percentage as a number with a percent sign.'''

    def __init__(self, format='%(percentage)3d%%', **kwargs):
        FormatWidgetMixin.__init__(self, format=format, **kwargs)
        WidgetBase.__init__(self, format=format, **kwargs)


class SimpleProgress(FormatWidgetMixin, WidgetBase):
    '''Returns progress as a count of the total (e.g.: "5 of 47")'''

    def __init__(self, format='%(value)d of %(max_value)d', max_width=None,
                 **kwargs):
        self.max_width = dict(default=max_width)
        FormatWidgetMixin.__init__(self, format=format, **kwargs)
        WidgetBase.__init__(self, format=format, **kwargs)

    def __call__(self, progress, data, format=None):
        formatted = FormatWidgetMixin.__call__(self, progress, data,
                                               format=format)

        # Guess the maximum width from the min and max value
        key = progress.min_value, progress.max_value
        max_width = self.max_width.get(key, self.max_width['default'])
        if not max_width:
            temporary_data = data.copy()
            for value in key:
                if value is None:  # pragma: no cover
                    continue

                temporary_data['value'] = value
                width = len(FormatWidgetMixin.__call__(
                    self, progress, temporary_data, format=format))
                if width:  # pragma: no branch
                    max_width = max(max_width or 0, width)

            self.max_width[key] = max_width

        # Adjust the output to have a consistent size in all cases
        if max_width:  # pragma: no branch
            formatted = formatted.rjust(max_width)
        return formatted


class Bar(AutoWidthWidgetBase):

    '''A progress bar which stretches to fill the line.'''
    def __init__(self, marker='#', left='|', right='|', fill=' ',
                 fill_left=True, **kwargs):
        '''Creates a customizable progress bar.

        The callable takes the same parameters as the `__call__` method

        marker - string or callable object to use as a marker
        left - string or callable object to use as a left border
        right - string or callable object to use as a right border
        fill - character to use for the empty part of the progress bar
        fill_left - whether to fill from the left or the right
        '''
        def string_or_lambda(input_):
            if isinstance(input_, six.basestring):
                def render_input(progress, data, width):
                    return input_ % data

                return render_input
            else:
                return input_

        def _marker(marker):
            def __marker(progress, data, width):
                if progress.max_value is not base.UnknownLength \
                        and progress.max_value > 0:
                    length = int(progress.value / progress.max_value * width)
                    return (marker * length)
                else:
                    return ''

            if isinstance(marker, six.basestring):
                assert len(marker) == 1, 'Markers are required to be 1 char'
                return __marker
            else:
                return marker

        self.marker = _marker(marker)
        self.left = string_or_lambda(left)
        self.right = string_or_lambda(right)
        self.fill = string_or_lambda(fill)
        self.fill_left = fill_left

        AutoWidthWidgetBase.__init__(self, **kwargs)

    def __call__(self, progress, data, width):
        '''Updates the progress bar and its subcomponents'''

        left = converters.to_unicode(self.left(progress, data, width))
        right = converters.to_unicode(self.right(progress, data, width))
        width -= len(left) + len(right)
        marker = converters.to_unicode(self.marker(progress, data, width))
        fill = converters.to_unicode(self.fill(progress, data, width))

        if self.fill_left:
            marker = marker.ljust(width, fill)
        else:
            marker = marker.rjust(width, fill)

        return left + marker + right


class ReverseBar(Bar):

    '''A bar which has a marker which bounces from side to side.'''

    def __init__(self, marker='#', left='|', right='|', fill=' ',
                 fill_left=False, **kwargs):
        '''Creates a customizable progress bar.

        marker - string or updatable object to use as a marker
        left - string or updatable object to use as a left border
        right - string or updatable object to use as a right border
        fill - character to use for the empty part of the progress bar
        fill_left - whether to fill from the left or the right
        '''
        Bar.__init__(self, marker=marker, left=left, right=right, fill=fill,
                     fill_left=fill_left, **kwargs)


class BouncingBar(Bar):

    def update(self, progress, width):  # pragma: no cover
        '''Updates the progress bar and its subcomponents'''

        left, marker, right = (i for i in (self.left, self.marker, self.right))

        width -= len(left) + len(right)

        if progress.finished:
            return '%s%s%s' % (left, width * marker, right)

        position = int(progress.value % (width * 2 - 1))
        if position > width:
            position = width * 2 - position
        lpad = self.fill * (position - 1)
        rpad = self.fill * (width - len(marker) - len(lpad))

        # Swap if we want to bounce the other way
        if not self.fill_left:
            rpad, lpad = lpad, rpad

        return '%s%s%s%s%s' % (left, lpad, marker, rpad, right)


<<<<<<< HEAD
class FormatCustomText(FormatWidgetMixin, WidthWidgetMixin):
    mapping = {}

    def __init__(self, format, mapping=mapping, **kwargs):
        self.format = format
        self.mapping = mapping
        FormatWidgetMixin.__init__(self, format=format, **kwargs)
        WidthWidgetMixin.__init__(self, **kwargs)

    def update_str(self, new_format):
        self.format = new_format

    def update_mapping(self, new_mapping):
        self.mapping.update(new_mapping)

    def __call__(self, progress, data):
        return FormatWidgetMixin.__call__(self, progress, self.mapping,
                                          self.format)
=======
class DynamicMessage(FormatWidgetMixin, WidgetBase):
    '''Displays a custom variable.'''

    def __init__(self, name):
        '''Creates a DynamicMessage associated with the given name.'''
        if not isinstance(name, str):
            raise TypeError('DynamicMessage(): argument must be a string')
        if len(name.split()) > 1:
            raise ValueError(
                'DynamicMessage(): argument must be single word')

        self.name = name

    def __call__(self, progress, data):
        val = data['dynamic_messages'][self.name]
        if val:
            return self.name + ': ' + '{:6.3g}'.format(val)
        else:
            return self.name + ': ' + 6 * '-'
>>>>>>> 11835d04
<|MERGE_RESOLUTION|>--- conflicted
+++ resolved
@@ -559,7 +559,6 @@
         return '%s%s%s%s%s' % (left, lpad, marker, rpad, right)
 
 
-<<<<<<< HEAD
 class FormatCustomText(FormatWidgetMixin, WidthWidgetMixin):
     mapping = {}
 
@@ -578,7 +577,8 @@
     def __call__(self, progress, data):
         return FormatWidgetMixin.__call__(self, progress, self.mapping,
                                           self.format)
-=======
+
+
 class DynamicMessage(FormatWidgetMixin, WidgetBase):
     '''Displays a custom variable.'''
 
@@ -597,5 +597,4 @@
         if val:
             return self.name + ': ' + '{:6.3g}'.format(val)
         else:
-            return self.name + ': ' + 6 * '-'
->>>>>>> 11835d04
+            return self.name + ': ' + 6 * '-'