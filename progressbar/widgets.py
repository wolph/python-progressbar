--- conflicted
+++ resolved
@@ -1,4 +1,3 @@
-<<<<<<< HEAD
 from __future__ import annotations
 
 import abc
@@ -21,24 +20,6 @@
     from .bar import ProgressBarMixinBase
 
 logger = logging.getLogger(__name__)
-=======
-# -*- coding: utf-8 -*-
-from __future__ import annotations
-
-import abc
-import datetime
-import functools
-import pprint
-import sys
-import typing
-
-from python_utils import converters, types
-
-from . import base, utils
-
-if types.TYPE_CHECKING:
-    from .bar import ProgressBarMixinBase
->>>>>>> c66f275d
 
 MAX_DATE = datetime.date.max
 MAX_TIME = datetime.time.max
@@ -47,11 +28,8 @@
 Data = types.Dict[str, types.Any]
 FormatString = typing.Optional[str]
 
-<<<<<<< HEAD
 T = typing.TypeVar('T')
 
-=======
->>>>>>> c66f275d
 
 def string_or_lambda(input_):
     if isinstance(input_, str):
@@ -84,15 +62,9 @@
     if isinstance(wrapper, str):
         assert '{}' in wrapper, 'Expected string with {} for formatting'
     else:
-<<<<<<< HEAD
         raise RuntimeError(  # noqa: TRY004
             'Pass either a begin/end string as a tuple or a template string '
             'with `{}`',
-=======
-        raise RuntimeError(
-            'Pass either a begin/end string as a tuple or a'
-            ' template string with {}'
->>>>>>> c66f275d
         )
 
     return wrapper
@@ -136,11 +108,7 @@
 
 
 class FormatWidgetMixin(abc.ABC):
-<<<<<<< HEAD
     '''Mixin to format widgets using a formatstring.
-=======
-    '''Mixin to format widgets using a formatstring
->>>>>>> c66f275d
 
     Variables available:
      - max_value: The maximum value (can be None with iterators)
@@ -173,7 +141,6 @@
         data: Data,
         format: types.Optional[str] = None,
     ) -> str:
-<<<<<<< HEAD
         '''Formats the widget into a string.'''
         format_ = self.get_format(progress, data, format)
         try:
@@ -183,20 +150,10 @@
                 return format_ % data
         except (TypeError, KeyError):
             logger.exception(
-                'Error while formatting %r with data: %r', format_, data,
+                'Error while formatting %r with data: %r',
+                format_,
+                data,
             )
-=======
-        '''Formats the widget into a string'''
-        format = self.get_format(progress, data, format)
-        try:
-            if self.new_style:
-                return format.format(**data)
-            else:
-                return format % data
-        except (TypeError, KeyError):
-            print('Error while formatting %r' % format, file=sys.stderr)
-            pprint.pprint(data, stream=sys.stderr)
->>>>>>> c66f275d
             raise
 
 
@@ -230,13 +187,9 @@
         self.max_width = max_width
 
     def check_size(self, progress: ProgressBarMixinBase):
-<<<<<<< HEAD
         max_width = self.max_width
         min_width = self.min_width
         if min_width and min_width > progress.term_width:
-=======
-        if self.min_width and self.min_width > progress.term_width:
->>>>>>> c66f275d
             return False
         elif max_width and max_width < progress.term_width:  # noqa: SIM103
             return False
@@ -244,7 +197,6 @@
             return True
 
 
-<<<<<<< HEAD
 class TGradientColors(typing.TypedDict):
     fg: types.Optional[terminal.OptionalColor | None]
     bg: types.Optional[terminal.OptionalColor | None]
@@ -257,10 +209,6 @@
 
 class WidgetBase(WidthWidgetMixin, metaclass=abc.ABCMeta):
     '''The base class for all widgets.
-=======
-class WidgetBase(WidthWidgetMixin, metaclass=abc.ABCMeta):
-    '''The base class for all widgets
->>>>>>> c66f275d
 
     The ProgressBar will call the widget's update value when the widget should
     be updated. The widget's size may change between calls, but the widget may
@@ -298,10 +246,12 @@
         '''
 
     _fixed_colors: ClassVar[TFixedColors] = TFixedColors(
-        fg_none=None, bg_none=None,
+        fg_none=None,
+        bg_none=None,
     )
     _gradient_colors: ClassVar[TGradientColors] = TGradientColors(
-        fg=None, bg=None,
+        fg=None,
+        bg=None,
     )
     # _fixed_colors: ClassVar[dict[str, terminal.Color | None]] = dict()
     # _gradient_colors: ClassVar[dict[str, terminal.OptionalColor | None]] = (
@@ -327,7 +277,6 @@
         else:
             return text
 
-<<<<<<< HEAD
     def __init__(
         self,
         *args,
@@ -347,8 +296,6 @@
         super().__init__(*args, **kwargs)
 
 
-=======
->>>>>>> c66f275d
 class AutoWidthWidgetBase(WidgetBase, metaclass=abc.ABCMeta):
     '''The base class for all variable width widgets.
 
@@ -393,7 +340,6 @@
 
     '''
 
-<<<<<<< HEAD
     mapping: ClassVar[types.Dict[str, types.Tuple[str, types.Any]]] = dict(
         finished=('end_time', None),
         last_update=('last_update_time', None),
@@ -403,17 +349,6 @@
         elapsed=('total_seconds_elapsed', utils.format_time),
         value=('value', None),
     )
-=======
-    mapping = {
-        'finished': ('end_time', None),
-        'last_update': ('last_update_time', None),
-        'max': ('max_value', None),
-        'seconds': ('seconds_elapsed', None),
-        'start': ('start_time', None),
-        'elapsed': ('total_seconds_elapsed', utils.format_time),
-        'value': ('value', None),
-    }
->>>>>>> c66f275d
 
     def __init__(self, format: str, **kwargs):
         FormatWidgetMixin.__init__(self, format=format, **kwargs)
@@ -488,18 +423,19 @@
         **kwargs,
     ):
         self.samples = samples
-<<<<<<< HEAD
         self.key_prefix = (key_prefix or self.__class__.__name__) + '_'
         TimeSensitiveWidgetBase.__init__(self, **kwargs)
 
     def get_sample_times(self, progress: ProgressBarMixinBase, data: Data):
         return progress.extra.setdefault(
-            f'{self.key_prefix}sample_times', containers.SliceableDeque(),
+            f'{self.key_prefix}sample_times',
+            containers.SliceableDeque(),
         )
 
     def get_sample_values(self, progress: ProgressBarMixinBase, data: Data):
         return progress.extra.setdefault(
-            f'{self.key_prefix}sample_values', containers.SliceableDeque(),
+            f'{self.key_prefix}sample_values',
+            containers.SliceableDeque(),
         )
 
     def __call__(
@@ -507,21 +443,6 @@
         progress: ProgressBarMixinBase,
         data: Data,
         delta: bool = False,
-=======
-        self.key_prefix = (
-            key_prefix if key_prefix else self.__class__.__name__
-        ) + '_'
-        TimeSensitiveWidgetBase.__init__(self, **kwargs)
-
-    def get_sample_times(self, progress: ProgressBarMixinBase, data: Data):
-        return progress.extra.setdefault(self.key_prefix + 'sample_times', [])
-
-    def get_sample_values(self, progress: ProgressBarMixinBase, data: Data):
-        return progress.extra.setdefault(self.key_prefix + 'sample_values', [])
-
-    def __call__(
-        self, progress: ProgressBarMixinBase, data: Data, delta: bool = False
->>>>>>> c66f275d
     ):
         sample_times = self.get_sample_times(progress, data)
         sample_values = self.get_sample_values(progress, data)
@@ -544,13 +465,6 @@
                     and minimum_time > sample_times[1]
                     and minimum_value > sample_values[1]
                 ):
-<<<<<<< HEAD
-=======
-                    sample_times.pop(0)
-                    sample_values.pop(0)
-            else:
-                if len(sample_times) > self.samples:
->>>>>>> c66f275d
                     sample_times.pop(0)
                     sample_values.pop(0)
             elif len(sample_times) > self.samples:
@@ -576,11 +490,7 @@
         format_finished='Time: %(elapsed)8s',
         format='ETA:  %(eta)8s',
         format_zero='ETA:  00:00:00',
-<<<<<<< HEAD
         format_na='ETA:      N/A',
-=======
-        format_NA='ETA:      N/A',
->>>>>>> c66f275d
         **kwargs,
     ):
         if '%s' in format and '%(eta)s' not in format:
@@ -591,7 +501,6 @@
         self.format_finished = format_finished
         self.format = format
         self.format_zero = format_zero
-<<<<<<< HEAD
         self.format_NA = format_na
 
     def _calculate_eta(
@@ -600,12 +509,6 @@
         data: Data,
         value,
         elapsed,
-=======
-        self.format_NA = format_NA
-
-    def _calculate_eta(
-        self, progress: ProgressBarMixinBase, data: Data, value, elapsed
->>>>>>> c66f275d
     ):
         '''Updates the widget to show the ETA or total time when finished.'''
         if elapsed:
@@ -614,13 +517,7 @@
             remaining = progress.max_value - data['value']
             return remaining * per_item
         else:
-<<<<<<< HEAD
             return 0
-=======
-            eta_seconds = 0
-
-        return eta_seconds
->>>>>>> c66f275d
 
     def __call__(
         self,
@@ -639,14 +536,10 @@
         eta_na = False
         try:
             data['eta_seconds'] = self._calculate_eta(
-<<<<<<< HEAD
                 progress,
                 data,
                 value=value,
                 elapsed=elapsed,
-=======
-                progress, data, value=value, elapsed=elapsed
->>>>>>> c66f275d
             )
         except TypeError:
             data['eta_seconds'] = None
@@ -675,15 +568,11 @@
     '''Widget which attempts to estimate the absolute time of arrival.'''
 
     def _calculate_eta(
-<<<<<<< HEAD
         self,
         progress: ProgressBarMixinBase,
         data: Data,
         value,
         elapsed,
-=======
-        self, progress: ProgressBarMixinBase, data: Data, value, elapsed
->>>>>>> c66f275d
     ):
         eta_seconds = ETA._calculate_eta(self, progress, data, value, elapsed)
         now = datetime.datetime.now()
@@ -727,14 +616,10 @@
         elapsed=None,
     ):
         elapsed, value = SamplesMixin.__call__(
-<<<<<<< HEAD
             self,
             progress,
             data,
             delta=True,
-=======
-            self, progress, data, delta=True
->>>>>>> c66f275d
         )
         if not elapsed:
             value = None
@@ -819,12 +704,8 @@
             value = data['value']
 
         elapsed = utils.deltas_to_seconds(
-<<<<<<< HEAD
             total_seconds_elapsed,
             data['total_seconds_elapsed'],
-=======
-            total_seconds_elapsed, data['total_seconds_elapsed']
->>>>>>> c66f275d
         )
 
         if (
@@ -844,14 +725,10 @@
             data['scaled'] = scaled
             data['prefix'] = self.prefixes[0]
             return FormatWidgetMixin.__call__(
-<<<<<<< HEAD
                 self,
                 progress,
                 data,
                 self.inverse_format,
-=======
-                self, progress, data, self.inverse_format
->>>>>>> c66f275d
             )
         else:
             data['scaled'] = scaled
@@ -860,11 +737,7 @@
 
 
 class AdaptiveTransferSpeed(FileTransferSpeed, SamplesMixin):
-<<<<<<< HEAD
     '''Widget for showing the transfer speed based on the last X samples.'''
-=======
-    '''Widget for showing the transfer speed based on the last X samples'''
->>>>>>> c66f275d
 
     def __init__(self, **kwargs):
         FileTransferSpeed.__init__(self, **kwargs)
@@ -878,14 +751,10 @@
         total_seconds_elapsed=None,
     ):
         elapsed, value = SamplesMixin.__call__(
-<<<<<<< HEAD
             self,
             progress,
             data,
             delta=True,
-=======
-            self, progress, data, delta=True
->>>>>>> c66f275d
         )
         return FileTransferSpeed.__call__(self, progress, data, value, elapsed)
 
@@ -955,24 +824,22 @@
         WidgetBase.__init__(self, format=format, **kwargs)
 
     def __call__(
-<<<<<<< HEAD
         self,
         progress: ProgressBarMixinBase,
         data: Data,
         format=None,
-=======
-        self, progress: ProgressBarMixinBase, data: Data, format=None
->>>>>>> c66f275d
     ):
         return FormatWidgetMixin.__call__(self, progress, data, format)
 
 
 class ColoredMixin:
     _fixed_colors: ClassVar[TFixedColors] = TFixedColors(
-        fg_none=colors.yellow, bg_none=None,
+        fg_none=colors.yellow,
+        bg_none=None,
     )
     _gradient_colors: ClassVar[TGradientColors] = TGradientColors(
-        fg=colors.gradient, bg=None,
+        fg=colors.gradient,
+        bg=None,
     )
     # _fixed_colors: ClassVar[dict[str, terminal.Color | None]] = dict(
     #     fg_none=colors.yellow, bg_none=None)
@@ -990,29 +857,19 @@
         WidgetBase.__init__(self, format=format, **kwargs)
 
     def get_format(
-<<<<<<< HEAD
         self,
         progress: ProgressBarMixinBase,
         data: Data,
         format=None,
-=======
-        self, progress: ProgressBarMixinBase, data: Data, format=None
->>>>>>> c66f275d
     ):
         # If percentage is not available, display N/A%
         percentage = data.get('percentage', base.Undefined)
         if not percentage and percentage != 0:
-<<<<<<< HEAD
             output = self.na
         else:
             output = FormatWidgetMixin.get_format(self, progress, data, format)
 
         return self._apply_colors(output, data)
-=======
-            return self.na
-
-        return FormatWidgetMixin.get_format(self, progress, data, format)
->>>>>>> c66f275d
 
 
 class SimpleProgress(FormatWidgetMixin, ColoredMixin, WidgetBase):
@@ -1023,17 +880,11 @@
         types.Optional[int],
     ]
 
-    max_width_cache: dict[
-        types.Union[str, tuple[float, float | types.Type[base.UnknownLength]]],
-        types.Optional[int],
-    ]
-
     DEFAULT_FORMAT = '%(value_s)s of %(max_value_s)s'
 
     def __init__(self, format=DEFAULT_FORMAT, **kwargs):
         FormatWidgetMixin.__init__(self, format=format, **kwargs)
         WidgetBase.__init__(self, format=format, **kwargs)
-<<<<<<< HEAD
         self.max_width_cache = dict(default=self.max_width or 0)
 
     def __call__(
@@ -1041,13 +892,6 @@
         progress: ProgressBarMixinBase,
         data: Data,
         format=None,
-=======
-        self.max_width_cache = dict()
-        self.max_width_cache['default'] = self.max_width or 0
-
-    def __call__(
-        self, progress: ProgressBarMixinBase, data: Data, format=None
->>>>>>> c66f275d
     ):
         # If max_value is not available, display N/A
         if data.get('max_value'):
@@ -1062,25 +906,17 @@
             data['value_s'] = 0
 
         formatted = FormatWidgetMixin.__call__(
-<<<<<<< HEAD
             self,
             progress,
             data,
             format=format,
-=======
-            self, progress, data, format=format
->>>>>>> c66f275d
         )
 
         # Guess the maximum width from the min and max value
         key = progress.min_value, progress.max_value
         max_width: types.Optional[int] = self.max_width_cache.get(
-<<<<<<< HEAD
             key,
             self.max_width,
-=======
-            key, self.max_width
->>>>>>> c66f275d
         )
         if not max_width:
             temporary_data = data.copy()
@@ -1089,7 +925,6 @@
                     continue
 
                 temporary_data['value'] = value
-<<<<<<< HEAD
                 if width := progress.custom_len(  # pragma: no branch
                     FormatWidgetMixin.__call__(
                         self,
@@ -1098,14 +933,6 @@
                         format=format,
                     ),
                 ):
-=======
-                width = progress.custom_len(
-                    FormatWidgetMixin.__call__(
-                        self, progress, temporary_data, format=format
-                    )
-                )
-                if width:  # pragma: no branch
->>>>>>> c66f275d
                     max_width = max(max_width or 0, width)
 
             self.max_width_cache[key] = max_width
@@ -1120,12 +947,9 @@
 class Bar(AutoWidthWidgetBase):
     '''A progress bar which stretches to fill the line.'''
 
-<<<<<<< HEAD
     fg: terminal.OptionalColor | None = colors.gradient
     bg: terminal.OptionalColor | None = None
 
-=======
->>>>>>> c66f275d
     def __init__(
         self,
         marker='#',
@@ -1159,15 +983,9 @@
         progress: ProgressBarMixinBase,
         data: Data,
         width: int = 0,
-<<<<<<< HEAD
         color=True,
     ):
         '''Updates the progress bar and its subcomponents.'''
-=======
-    ):
-        '''Updates the progress bar and its subcomponents'''
-
->>>>>>> c66f275d
         left = converters.to_unicode(self.left(progress, data, width))
         right = converters.to_unicode(self.right(progress, data, width))
         width -= progress.custom_len(left) + progress.custom_len(right)
@@ -1229,15 +1047,9 @@
         progress: ProgressBarMixinBase,
         data: Data,
         width: int = 0,
-<<<<<<< HEAD
         color=True,
     ):
         '''Updates the progress bar and its subcomponents.'''
-=======
-    ):
-        '''Updates the progress bar and its subcomponents'''
-
->>>>>>> c66f275d
         left = converters.to_unicode(self.left(progress, data, width))
         right = converters.to_unicode(self.right(progress, data, width))
         width -= progress.custom_len(left) + progress.custom_len(right)
@@ -1247,11 +1059,7 @@
 
         if width:  # pragma: no branch
             value = int(
-<<<<<<< HEAD
                 data['total_seconds_elapsed'] / self.INTERVAL.total_seconds(),
-=======
-                data['total_seconds_elapsed'] / self.INTERVAL.total_seconds()
->>>>>>> c66f275d
             )
 
             a = value % width
@@ -1268,11 +1076,7 @@
 
 
 class FormatCustomText(FormatWidgetMixin, WidgetBase):
-<<<<<<< HEAD
-    mapping: ClassVar[types.Dict[str, types.Any]] = dict()
-=======
-    mapping: types.Dict[str, types.Any] = {}
->>>>>>> c66f275d
+    mapping: types.Dict[str, types.Any] = dict()  # noqa: RUF012
     copy = False
 
     def __init__(
@@ -1296,23 +1100,15 @@
         format: types.Optional[str] = None,
     ):
         return FormatWidgetMixin.__call__(
-<<<<<<< HEAD
             self,
             progress,
             self.mapping,
             format or self.format,
-=======
-            self, progress, self.mapping, format or self.format
->>>>>>> c66f275d
         )
 
 
 class VariableMixin:
-<<<<<<< HEAD
     '''Mixin to display a custom user variable.'''
-=======
-    '''Mixin to display a custom user variable'''
->>>>>>> c66f275d
 
     def __init__(self, name, **kwargs):
         if not isinstance(name, str):
@@ -1350,15 +1146,9 @@
         progress: ProgressBarMixinBase,
         data: Data,
         width: int = 0,
-<<<<<<< HEAD
         color=True,
     ):
         '''Updates the progress bar and its subcomponents.'''
-=======
-    ):
-        '''Updates the progress bar and its subcomponents'''
-
->>>>>>> c66f275d
         left = converters.to_unicode(self.left(progress, data, width))
         right = converters.to_unicode(self.right(progress, data, width))
         width -= progress.custom_len(left) + progress.custom_len(right)
@@ -1412,12 +1202,7 @@
 
             if not 0 <= value <= 1:
                 raise ValueError(
-<<<<<<< HEAD
                     f'Range value needs to be in the range [0..1], got {value}',
-=======
-                    'Range value needs to be in the range [0..1], got %s'
-                    % value
->>>>>>> c66f275d
                 )
 
             range_ = value * (len(ranges) - 1)
@@ -1504,12 +1289,7 @@
 
         marker = self.markers[-1] * int(num_chars)
 
-<<<<<<< HEAD
         if marker_idx := int((num_chars % 1) * (len(self.markers) - 1)):
-=======
-        marker_idx = int((num_chars % 1) * (len(self.markers) - 1))
-        if marker_idx:
->>>>>>> c66f275d
             marker += self.markers[marker_idx]
 
         marker = converters.to_unicode(marker)
@@ -1536,17 +1316,12 @@
         format: FormatString = None,
     ):
         center = FormatLabel.__call__(self, progress, data, format=format)
-<<<<<<< HEAD
         bar = Bar.__call__(self, progress, data, width, color=False)
-=======
-        bar = Bar.__call__(self, progress, data, width)
->>>>>>> c66f275d
 
         # Aligns the center of the label to the center of the bar
         center_len = progress.custom_len(center)
         center_left = int((width - center_len) / 2)
         center_right = center_left + center_len
-<<<<<<< HEAD
 
         return (
             self._apply_colors(
@@ -1562,9 +1337,6 @@
                 data,
             )
         )
-=======
-        return bar[:center_left] + center + bar[center_right:]
->>>>>>> c66f275d
 
 
 class PercentageLabelBar(Percentage, FormatLabelBar):
@@ -1626,11 +1398,7 @@
         except (TypeError, ValueError):
             if value:
                 context['formatted_value'] = '{value:{width}}'.format(
-<<<<<<< HEAD
                     **context,
-=======
-                    **context
->>>>>>> c66f275d
                 )
             else:
                 context['formatted_value'] = '-' * self.width
@@ -1640,11 +1408,6 @@
 
 class DynamicMessage(Variable):
     '''Kept for backwards compatibility, please use `Variable` instead.'''
-<<<<<<< HEAD
-=======
-
-    pass
->>>>>>> c66f275d
 
 
 class CurrentTime(FormatWidgetMixin, TimeSensitiveWidgetBase):
